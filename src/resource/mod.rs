use component::{MeshManager, TransformManager};
use ecs::Entity;
use scene::Scene;
<<<<<<< HEAD
use self::shader::*;
use std::cell::RefCell;
use std::collections::HashMap;
use std::error::Error;
use std::fs::{self, File};
use std::io::prelude::*;
use std::path::{Path, PathBuf};
use std::rc::Rc;
use polygon::gl_render::{GLRender, GLMeshData, ShaderProgram};
use polygon::geometry::mesh::Mesh;
=======
use std::cell::RefCell;
use std::collections::HashMap;
use std::fs;
use std::path::{Path, PathBuf};
use std::rc::Rc;
use polygon::{GpuMesh};
use polygon::geometry::mesh::Mesh;
use polygon::material::*;
>>>>>>> c13796d6
use wav::Wave;

pub mod collada;

pub struct ResourceManager {
    // renderer: Rc<Box<Renderer>>,
    meshes: RefCell<HashMap<String, Mesh>>,
    gpu_meshes: RefCell<HashMap<String, GpuMesh>>,
    mesh_nodes: RefCell<HashMap<String, MeshNode>>,
    _materials: RefCell<HashMap<String, Material>>,
    audio_clips: RefCell<HashMap<String, Rc<Wave>>>,

    resource_path: RefCell<PathBuf>,
}

impl ResourceManager {
    pub fn new() -> ResourceManager {
        ResourceManager {
            // renderer: renderer,
            meshes: RefCell::new(HashMap::new()),
            gpu_meshes: RefCell::new(HashMap::new()),
            mesh_nodes: RefCell::new(HashMap::new()),
            _materials: RefCell::new(HashMap::new()),
            audio_clips: RefCell::new(HashMap::new()),

            resource_path: RefCell::new(PathBuf::new()),
        }
    }

    pub fn load_resource_file<P: AsRef<Path>>(&self, path: P) -> Result<(), String> {
        let mut full_path = self.resource_path.borrow().clone();
        full_path.push(path);
        let metadata = match fs::metadata(&full_path) {
            Err(why) => return Err(format!(
                "Unable to read metadata for {}, either it doesn't exist or the user lacks permissions, {}",
                full_path.display(),
                &why)),
            Ok(metadata) => metadata,
        };

        if !metadata.is_file() {
            return Err(format!(
                "{} could not be loaded because it is not a file",
                full_path.display()));
        }

        collada::load_resources(full_path, self).unwrap(); // TODO: Don't panic?

        Ok(())
    }

    /// Sets the path to the resources directory.
    ///
    /// # Details
    ///
    /// The resource manager is configured to look in the specified directory when loading
    /// resources such as meshes and materials.
    pub fn set_resource_path<P: AsRef<Path>>(&self, path: P) {
        let mut resource_path = self.resource_path.borrow_mut();
        *resource_path = PathBuf::new();
        resource_path.push(path);
    }

    pub fn get_gpu_mesh(&self, uri: &str) -> Option<GpuMesh> {
        // Use cached mesh data if possible.
        self.get_cached_mesh(uri)
        .or_else(|| {
            self.gen_gpu_mesh(uri)
        })
    }

    pub fn get_audio_clip(&self, path_text: &str) -> Rc<Wave> {
        let mut audio_clips = self.audio_clips.borrow_mut();

        if !audio_clips.contains_key(path_text) {
            let wave = Wave::from_file(path_text).unwrap();
            audio_clips.insert(path_text.into(), Rc::new(wave));
        }

        audio_clips.get(path_text).unwrap().clone()
    }

    pub fn instantiate_model(&self, resource: &str, scene: &Scene) -> Result<Entity, String> {
        if resource.contains(".") {
            println!("WARNING: ResourceManager::instantiate_model() doesn't yet support fully qualified URIs, only root assets may be instantiated.");
            unimplemented!();
        }

        let mesh_nodes = self.mesh_nodes.borrow();
        let root = try!(
            mesh_nodes
            .get(resource)
            .ok_or_else(|| format!("No mesh node is identified by the uri {}", resource)));

        self.instantiate_node(scene, root)
    }

    fn instantiate_node(&self, scene: &Scene, node: &MeshNode) -> Result<Entity, String> {
        let entity = scene.create_entity();
        let transform = {
            let transform_manager = unsafe { scene.get_manager_mut::<TransformManager>() }; // FIXME: No mutable borrows!
            let transform = transform_manager.assign(entity);

            for mesh_id in &node.mesh_ids {
                let gpu_mesh = match self.get_gpu_mesh(&*mesh_id) {
                    Some(gpu_mesh) => gpu_mesh,
                    None => {
                        println!("WARNING: Unable to load gpu mesh for uri {}", mesh_id);
                        continue;
                    }
                };

                let mesh_manager = unsafe { scene.get_manager_mut::<MeshManager>() }; // FIXME: No mutable borrows!
                mesh_manager.give_mesh(entity, gpu_mesh);
            }

            transform
        };

        // TODO: Apply the node's transform to the entity transform.

        // Instantiate each of the children and set the current node as their parent.
        for node in &node.children {
            let child = try!(self.instantiate_node(scene, node));
            transform.add_child(child);
        }

        Ok(entity)
    }

<<<<<<< HEAD
    pub fn get_shader<P: AsRef<Path>>(
        &self,
        shader_path: P
    ) -> Result<ShaderProgram, ParseShaderError> {
        {
            let path_str = shader_path.as_ref().to_str().expect(&*format!(
                "shader path {:?} contains invalid unicode characters",
                shader_path.as_ref()));
            if let Some(shader) = self.shaders.borrow().get(path_str) {
                return Ok(shader.clone());
            }
        }

        // This should be an else block on the above if block, but that doesn't work until MIR has
        // dropped, so for now we have to settle for manual case analysis.
        {
            let path_string: String = shader_path.as_ref()
                .to_str()
                .expect(&*format!(
                    "shader path {:?} contains invalid unicode characters",
                    shader_path.as_ref()))
                .into();

            let mut full_path = self.resource_path.borrow().clone();
            full_path.push(shader_path);
            let program_src = load_file_text(full_path);

            let programs = try!(ShaderParser::parse(&*program_src));
            let vert_src = match programs.iter().find(|program| program.name == "vert") {
                None => return Err(ParseShaderError::NoVertProgram),
                Some(program) => program.src,
            };

            let frag_src = match programs.iter().find(|program| program.name == "frag") {
                None => return Err(ParseShaderError::NoFragProgram),
                Some(program) => program.src,
            };

            let shader = self.renderer.compile_shader_program(vert_src, frag_src);
            self.shaders.borrow_mut().insert(path_string, shader.clone());

            Ok(shader)
        }
=======
    pub fn get_material<P: AsRef<Path>>(
        &self,
        _path: P
    ) -> Result<&Material, MaterialError> {
        unimplemented!();
>>>>>>> c13796d6
    }

    pub fn add_mesh<U: Into<String> + AsRef<str>>(&self, uri: U, mesh: Mesh) {
        let mut meshes = self.meshes.borrow_mut();

        if meshes.contains_key(uri.as_ref()) {
            println!("WARNING: There is already a mesh node with uri {}, it will be overriden in the resource manager by the new node", uri.as_ref());
        }

        meshes.insert(uri.into(), mesh);
    }

    pub fn add_mesh_node(&self, uri: String, node: MeshNode) {
        let mut nodes = self.mesh_nodes.borrow_mut();

        if nodes.contains_key(&uri) {
            println!("WARNING: There is already a mesh node with uri {}, it will be overriden in the resource manager by the new node", uri);
        }

        nodes.insert(uri.clone(), node);
    }

    fn has_cached_mesh(&self, uri: &str) -> bool {
        self.gpu_meshes.borrow().contains_key(uri)
    }

    fn get_cached_mesh(&self, uri: &str) -> Option<GpuMesh> {
        self.gpu_meshes
        .borrow()
        .get(uri)
        .map(|mesh| *mesh)
    }

    fn gen_gpu_mesh(&self, uri: &str) -> Option<GpuMesh> {
        // TODO: Don't do this check in release builds.
        if self.has_cached_mesh(uri) {
            println!("WARNING: Attempting to create a new mesh for {} when the uri is already in the meshes map", uri);
        }

        // let meshes = self.meshes.borrow();
        // let mesh = match meshes.get(uri) {
        //     Some(mesh) => mesh,
        //     None => return None,
        // };
        //
        // let gpu_mesh = self.renderer.register_mesh(&mesh);
        // self.gpu_meshes
        //     .borrow_mut()
        //     .insert(uri.into(), gpu_mesh);
        //
        // Some(gpu_mesh)

        unimplemented!();
    }
}

// TODO: Also include the node's local transform.
#[derive(Debug, Clone)]
pub struct MeshNode {
    pub mesh_ids: Vec<String>,
    pub children: Vec<MeshNode>,
}

impl MeshNode {
    pub fn new() -> MeshNode {
        MeshNode {
            mesh_ids: Vec::new(),
            children: Vec::new(),
        }
    }
}

#[derive(Debug)]
pub struct MaterialError;<|MERGE_RESOLUTION|>--- conflicted
+++ resolved
@@ -1,18 +1,6 @@
 use component::{MeshManager, TransformManager};
 use ecs::Entity;
 use scene::Scene;
-<<<<<<< HEAD
-use self::shader::*;
-use std::cell::RefCell;
-use std::collections::HashMap;
-use std::error::Error;
-use std::fs::{self, File};
-use std::io::prelude::*;
-use std::path::{Path, PathBuf};
-use std::rc::Rc;
-use polygon::gl_render::{GLRender, GLMeshData, ShaderProgram};
-use polygon::geometry::mesh::Mesh;
-=======
 use std::cell::RefCell;
 use std::collections::HashMap;
 use std::fs;
@@ -21,7 +9,6 @@
 use polygon::{GpuMesh};
 use polygon::geometry::mesh::Mesh;
 use polygon::material::*;
->>>>>>> c13796d6
 use wav::Wave;
 
 pub mod collada;
@@ -152,57 +139,11 @@
         Ok(entity)
     }
 
-<<<<<<< HEAD
-    pub fn get_shader<P: AsRef<Path>>(
-        &self,
-        shader_path: P
-    ) -> Result<ShaderProgram, ParseShaderError> {
-        {
-            let path_str = shader_path.as_ref().to_str().expect(&*format!(
-                "shader path {:?} contains invalid unicode characters",
-                shader_path.as_ref()));
-            if let Some(shader) = self.shaders.borrow().get(path_str) {
-                return Ok(shader.clone());
-            }
-        }
-
-        // This should be an else block on the above if block, but that doesn't work until MIR has
-        // dropped, so for now we have to settle for manual case analysis.
-        {
-            let path_string: String = shader_path.as_ref()
-                .to_str()
-                .expect(&*format!(
-                    "shader path {:?} contains invalid unicode characters",
-                    shader_path.as_ref()))
-                .into();
-
-            let mut full_path = self.resource_path.borrow().clone();
-            full_path.push(shader_path);
-            let program_src = load_file_text(full_path);
-
-            let programs = try!(ShaderParser::parse(&*program_src));
-            let vert_src = match programs.iter().find(|program| program.name == "vert") {
-                None => return Err(ParseShaderError::NoVertProgram),
-                Some(program) => program.src,
-            };
-
-            let frag_src = match programs.iter().find(|program| program.name == "frag") {
-                None => return Err(ParseShaderError::NoFragProgram),
-                Some(program) => program.src,
-            };
-
-            let shader = self.renderer.compile_shader_program(vert_src, frag_src);
-            self.shaders.borrow_mut().insert(path_string, shader.clone());
-
-            Ok(shader)
-        }
-=======
     pub fn get_material<P: AsRef<Path>>(
         &self,
         _path: P
     ) -> Result<&Material, MaterialError> {
         unimplemented!();
->>>>>>> c13796d6
     }
 
     pub fn add_mesh<U: Into<String> + AsRef<str>>(&self, uri: U, mesh: Mesh) {
